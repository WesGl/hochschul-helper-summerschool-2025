# --- sys.path-Bootstrap, damit "from src.*" immer funktioniert ---
import os
import sys

PROJECT_ROOT = os.path.dirname(os.path.dirname(os.path.abspath(__file__)))  # .../hka-helper
if PROJECT_ROOT not in sys.path:
    sys.path.insert(0, PROJECT_ROOT)

<<<<<<< HEAD
import os

import chainlit as cl

from router import guard_check, supervise
=======
import chainlit as cl

# Wichtig: Der Router exportiert jetzt nur noch `supervise`, der Guard steckt im Agent.
from router import supervise


WELCOME_TEXT = "👋 Willkommen beim HKA Hochschul-Helper. Stelle deine Frage!"
>>>>>>> 1530317b


@cl.on_chat_start
async def start():
    await cl.Message(content=WELCOME_TEXT).send()


@cl.on_message
async def main(message: cl.Message):
    user_msg = (message.content or "").strip()
    if not user_msg:
        await cl.Message(content="Bitte formuliere deine Frage zur HKA.").send()
        return

<<<<<<< HEAD
    with cl.Step(name="Guard"):
        g = guard_check(user_msg)
        if not g.valid:
            await cl.Message(content=f"❌ Anfrage abgelehnt: {g.reason or 'Policy'}").send()
            return

    with cl.Step(name="Supervisor & Tools"):
        result = supervise(user_msg)

    # ICS optional delivery
    ics_tuple = result.get("ics") if isinstance(result, dict) else None
    if ics_tuple:
        filename, ics_bytes = ics_tuple[0], ics_tuple[1]
        await cl.Message(content=result.get("answer", "Kalender erstellt.")).send()
        await cl.File(content=ics_bytes, name=filename, mime="text/calendar").send()
        return

    # Answer text and citations
    content = result.get("answer") if isinstance(result, dict) else str(result)
    msg = content if content is not None else ""
    cites = result.get("citations") if isinstance(result, dict) else None
    if cites:
        msg += "\n\nQuellen:\n\n" + "\n".join(cites)
=======
    try:
        with cl.Step(name="Agent (Plan & Tools)"):
            result = supervise(user_msg)

        # Falls der Agent nichts zurückgibt
        if result is None:
            await cl.Message(content="Leider keine Antwort erzeugt. Bitte versuche es erneut.").send()
            return

        # ICS optional ausliefern
        ics_tuple = result.get("ics") if isinstance(result, dict) else None
        if ics_tuple:
            filename, ics_bytes = ics_tuple[0], ics_tuple[1]
            await cl.Message(content=result.get("answer", "Kalenderdatei erstellt.")).send()
            await cl.File(content=ics_bytes, name=filename, mime="text/calendar").send()
            return

        # Textantwort + optionale Quellen + (optional) Konfidenz
        if isinstance(result, dict):
            answer = result.get("answer")
            citations = result.get("citations") or []
            confidence = result.get("confidence")
        else:
            answer = str(result)
            citations, confidence = [], None

        if not answer:
            answer = "Ich habe leider keine passende Antwort gefunden."

        msg_lines = [answer]
        if confidence is not None:
            try:
                # Nur anzeigen, wenn sinnvoller Wert
                conf_pct = float(confidence) * 100.0 if confidence <= 1.0 else float(confidence)
                msg_lines.append(f"\n(Vertrauen: {conf_pct:.0f}%)")
            except Exception:
                pass

        if citations:
            msg_lines.append("\nQuellen:\n" + "\n".join(citations))

        await cl.Message(content="\n".join(msg_lines)).send()
>>>>>>> 1530317b

    except Exception as e:
        # Robustes Fehlerhandling für die UI
        await cl.Message(content=f"❌ Unerwarteter Fehler: {type(e).__name__}: {e}").send()<|MERGE_RESOLUTION|>--- conflicted
+++ resolved
@@ -6,21 +6,12 @@
 if PROJECT_ROOT not in sys.path:
     sys.path.insert(0, PROJECT_ROOT)
 
-<<<<<<< HEAD
-import os
-
-import chainlit as cl
-
-from router import guard_check, supervise
-=======
 import chainlit as cl
 
 # Wichtig: Der Router exportiert jetzt nur noch `supervise`, der Guard steckt im Agent.
 from router import supervise
 
-
 WELCOME_TEXT = "👋 Willkommen beim HKA Hochschul-Helper. Stelle deine Frage!"
->>>>>>> 1530317b
 
 
 @cl.on_chat_start
@@ -35,31 +26,6 @@
         await cl.Message(content="Bitte formuliere deine Frage zur HKA.").send()
         return
 
-<<<<<<< HEAD
-    with cl.Step(name="Guard"):
-        g = guard_check(user_msg)
-        if not g.valid:
-            await cl.Message(content=f"❌ Anfrage abgelehnt: {g.reason or 'Policy'}").send()
-            return
-
-    with cl.Step(name="Supervisor & Tools"):
-        result = supervise(user_msg)
-
-    # ICS optional delivery
-    ics_tuple = result.get("ics") if isinstance(result, dict) else None
-    if ics_tuple:
-        filename, ics_bytes = ics_tuple[0], ics_tuple[1]
-        await cl.Message(content=result.get("answer", "Kalender erstellt.")).send()
-        await cl.File(content=ics_bytes, name=filename, mime="text/calendar").send()
-        return
-
-    # Answer text and citations
-    content = result.get("answer") if isinstance(result, dict) else str(result)
-    msg = content if content is not None else ""
-    cites = result.get("citations") if isinstance(result, dict) else None
-    if cites:
-        msg += "\n\nQuellen:\n\n" + "\n".join(cites)
-=======
     try:
         with cl.Step(name="Agent (Plan & Tools)"):
             result = supervise(user_msg)
@@ -102,7 +68,6 @@
             msg_lines.append("\nQuellen:\n" + "\n".join(citations))
 
         await cl.Message(content="\n".join(msg_lines)).send()
->>>>>>> 1530317b
 
     except Exception as e:
         # Robustes Fehlerhandling für die UI
