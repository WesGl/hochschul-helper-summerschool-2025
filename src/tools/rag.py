--- conflicted
+++ resolved
@@ -13,14 +13,10 @@
 _llm = LLM(RAG_MODEL)
 
 
-<<<<<<< HEAD
-SYSTEM = "Du beantwortest Fragen zur Hochschule Karlsruhe ausschließlich auf Basis der bereitgestellten Kontexte. " "Wenn die Antwort nicht sicher ist, sag ehrlich 'Ich bin nicht sicher'."
-=======
 SYSTEM = (
-"Du beantwortest Fragen zur Hochschule Karlsruhe ausschließlich auf Basis der bereitgestellten Kontexte. Alle Fragen beziehen sich auf die Hochschule Karlsruhe, das heißt HKA, Hochschule, Universität sind auf die Hochschule Karlsruhe bezogen. "
-"Wenn die Antwort nicht sicher ist, sag ehrlich 'Ich bin nicht sicher'."
+    "Du beantwortest Fragen zur Hochschule Karlsruhe ausschließlich auf Basis der bereitgestellten Kontexte. Alle Fragen beziehen sich auf die Hochschule Karlsruhe, das heißt HKA, Hochschule, Universität sind auf die Hochschule Karlsruhe bezogen. "
+    "Wenn die Antwort nicht sicher ist, sag ehrlich 'Ich bin nicht sicher'."
 )
->>>>>>> 67c72fc2
 
 
 PROMPT = "Kontext:\n{context}\n\nFrage: {question}\n" "Antworte präzise und nenne Quellen (Dateiname+Chunk)."
