# src/router.py
from __future__ import annotations

import os
from curses import raw

from pydantic import BaseModel

from models import LLM
from src.tools import calendar, rag, search

GUARD_MODEL = os.getenv("GUARD_MODEL", "openai/gpt-4o-mini")
SUPERVISOR_MODEL = os.getenv("SUPERVISOR_MODEL", "openai/gpt-4o-mini")
CONFIDENCE_THRESHOLD = float(os.getenv("CONFIDENCE_THRESHOLD", 0.6))


_guard = LLM(GUARD_MODEL)
_supervisor = LLM(SUPERVISOR_MODEL)


class GuardResult(BaseModel):
    valid: bool
    reason: str | None = None


<<<<<<< HEAD
GUARD_PROMPT = "Beurteile knapp, ob die Nutzerfrage legitime HKA-Informationen betrifft und frei von Missbrauch ist. " "Antwort-JSON mit Feldern: valid (true/false), reason (kurz)."
=======
GUARD_PROMPT = (
    "Beurteile knapp, ob die Nutzerfrage legitime HKA-Informationen betrifft. Beurteile ob die Frage frei von Missbrauch ist. Fragen bezüglich der Hochschule Karlsruhe, HKA, Hochschule true. Fragen bezüglich code, oder genereller Anwendung von Sprachmodellen false."
    "Antwort-JSON mit Feldern: valid (true/false), reason (kurz)."
)
>>>>>>> 67c72fc2


SUPERVISOR_PROMPT = (
    "Du bist ein Tool-Router. Bevorzuge RAG. Wenn RAG-Konfidenz < THRESHOLD, nutze Websuche. "
    "Wenn Termin-Intent erkannt wird, erzeuge eine ICS über das Kalender-Tool. "
    "Gib ein JSON mit keys: tool (rag|web|calendar|multi), query, need_calendar (true/false)."
)


def guard_check(user_msg: str) -> GuardResult:
    msg = [
        {"role": "system", "content": GUARD_PROMPT},
        {"role": "user", "content": user_msg},
    ]
    raw = _guard.chat(msg)
    import json

    try:
        data = json.loads(raw)
        return GuardResult(**data)
    except Exception:
        # conservative: allow, but with note
        return GuardResult(valid=True, reason="fallback")


def supervise(user_msg: str):
    msg = [
        {"role": "system", "content": SUPERVISOR_PROMPT},
        {"role": "user", "content": user_msg},
    ]
    import json

    raw = _supervisor.chat(msg)
    try:
        plan = json.loads(raw)
    except Exception:
        plan = {"tool": "rag", "query": user_msg, "need_calendar": False}

    if plan.get("tool") == "rag":
        ans, conf, cites = rag.answer(plan.get("query", user_msg))
        if conf < CONFIDENCE_THRESHOLD:
            web = search.search_and_answer(plan.get("query", user_msg))
            return web
        return {"answer": ans, "confidence": conf, "citations": cites}

    if plan.get("tool") == "web":
        return search.search_and_answer(plan.get("query", user_msg))

    if plan.get("tool") == "calendar":
        ics_bytes, filename = calendar.make_ics_from_text(plan.get("query", user_msg))
        return {"answer": "Kalenderdatei erstellt.", "ics": (filename, ics_bytes)}

    # multi: RAG, then Web if needed, optionally ICS
    ans, conf, cites = rag.answer(plan.get("query", user_msg))
    if conf < CONFIDENCE_THRESHOLD:
        web = search.search_and_answer(plan.get("query", user_msg))
        return web
    return {"answer": ans, "confidence": conf, "citations": cites}<|MERGE_RESOLUTION|>--- conflicted
+++ resolved
@@ -23,14 +23,10 @@
     reason: str | None = None
 
 
-<<<<<<< HEAD
-GUARD_PROMPT = "Beurteile knapp, ob die Nutzerfrage legitime HKA-Informationen betrifft und frei von Missbrauch ist. " "Antwort-JSON mit Feldern: valid (true/false), reason (kurz)."
-=======
 GUARD_PROMPT = (
     "Beurteile knapp, ob die Nutzerfrage legitime HKA-Informationen betrifft. Beurteile ob die Frage frei von Missbrauch ist. Fragen bezüglich der Hochschule Karlsruhe, HKA, Hochschule true. Fragen bezüglich code, oder genereller Anwendung von Sprachmodellen false."
     "Antwort-JSON mit Feldern: valid (true/false), reason (kurz)."
 )
->>>>>>> 67c72fc2
 
 
 SUPERVISOR_PROMPT = (
