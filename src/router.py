--- conflicted
+++ resolved
@@ -1,95 +1,7 @@
-<<<<<<< HEAD
-# src/router.py
-from __future__ import annotations
-
-import os
-from curses import raw
-
-from pydantic import BaseModel
-
-from models import LLM
-from src.tools import calendar, rag, search
-
-GUARD_MODEL = os.getenv("GUARD_MODEL", "openai/gpt-4o-mini")
-SUPERVISOR_MODEL = os.getenv("SUPERVISOR_MODEL", "openai/gpt-4o-mini")
-CONFIDENCE_THRESHOLD = float(os.getenv("CONFIDENCE_THRESHOLD", 0.6))
+# src/router.py – minimal angepasst
+from src.agent import GuardResult, run_agent  # Agent wie oben
 
 
-_guard = LLM(GUARD_MODEL)
-_supervisor = LLM(SUPERVISOR_MODEL)
-
-
-class GuardResult(BaseModel):
-    valid: bool
-    reason: str | None = None
-
-
-GUARD_PROMPT = (
-    "Beurteile knapp, ob die Nutzerfrage legitime HKA-Informationen betrifft. Beurteile ob die Frage frei von Missbrauch ist. Fragen bezüglich der Hochschule Karlsruhe, HKA, Hochschule true. Fragen bezüglich code, oder genereller Anwendung von Sprachmodellen false."
-    "Antwort-JSON mit Feldern: valid (true/false), reason (kurz)."
-)
-
-
-SUPERVISOR_PROMPT = (
-    "Du bist ein Tool-Router. Bevorzuge RAG. Wenn RAG-Konfidenz < THRESHOLD, nutze Websuche. "
-    "Wenn Termin-Intent erkannt wird, erzeuge eine ICS über das Kalender-Tool. "
-    "Gib ein JSON mit keys: tool (rag|web|calendar|multi), query, need_calendar (true/false)."
-)
-
-
-def guard_check(user_msg: str) -> GuardResult:
-    msg = [
-        {"role": "system", "content": GUARD_PROMPT},
-        {"role": "user", "content": user_msg},
-    ]
-    raw = _guard.chat(msg)
-    import json
-
-    try:
-        data = json.loads(raw)
-        return GuardResult(**data)
-    except Exception:
-        # conservative: allow, but with note
-        return GuardResult(valid=True, reason="fallback")
-
-
-def supervise(user_msg: str):
-    msg = [
-        {"role": "system", "content": SUPERVISOR_PROMPT},
-        {"role": "user", "content": user_msg},
-    ]
-    import json
-
-    raw = _supervisor.chat(msg)
-    try:
-        plan = json.loads(raw)
-    except Exception:
-        plan = {"tool": "rag", "query": user_msg, "need_calendar": False}
-
-    if plan.get("tool") == "rag":
-        ans, conf, cites = rag.answer(plan.get("query", user_msg))
-        if conf < CONFIDENCE_THRESHOLD:
-            web = search.search_and_answer(plan.get("query", user_msg))
-            return web
-        return {"answer": ans, "confidence": conf, "citations": cites}
-
-    if plan.get("tool") == "web":
-        return search.search_and_answer(plan.get("query", user_msg))
-
-    if plan.get("tool") == "calendar":
-        ics_bytes, filename = calendar.make_ics_from_text(plan.get("query", user_msg))
-        return {"answer": "Kalenderdatei erstellt.", "ics": (filename, ics_bytes)}
-
-    # multi: RAG, then Web if needed, optionally ICS
-    ans, conf, cites = rag.answer(plan.get("query", user_msg))
-    if conf < CONFIDENCE_THRESHOLD:
-        web = search.search_and_answer(plan.get("query", user_msg))
-        return web
-    return {"answer": ans, "confidence": conf, "citations": cites}
-=======
-# src/router.py – minimal angepasst
-from src.agent import run_agent, GuardResult  # Agent wie oben
 # guard_check/supervise entfallen – der Graph macht das Routing.
 def supervise(user_msg: str):
-    return run_agent(user_msg)
->>>>>>> 1530317b
+    return run_agent(user_msg)